from contextlib import asynccontextmanager
import contextlib
import uvicorn
from fastmcp import FastMCP
from starlette.applications import Starlette
from starlette.routing import Mount

# Import your MCP servers
from docker_mcp import mcp as docker_mcp
from git_clone_mcp import mcp as git_clone_mcp 
from dependencies_mcp import mcp as dependencies_mcp
from mysql_query_mcp import mcp as mysql_query_mcp
from mongodb_mcp import mcp as mongodb_mcp
from image_processing_mcp import mcp as image_processing_mcp
<<<<<<< HEAD
from react_contest_mcp import mcp as react_contest_mcp
=======
from fastapi_mcp import mcp as fastapi_mcp
>>>>>>> cde76715

# Create main MCP instance
main_mcp = FastMCP(name="ATF Tools Main Server")

def _server():
    """Configure and mount all MCP servers"""
    main_mcp.mount("docker", docker_mcp)
    main_mcp.mount("git_clone", git_clone_mcp)
    main_mcp.mount("dependencies", dependencies_mcp)
    main_mcp.mount("mysql_query", mysql_query_mcp)
    main_mcp.mount("mongodb", mongodb_mcp)
    main_mcp.mount("image_processing", image_processing_mcp)
<<<<<<< HEAD
    main_mcp.mount("react_contest", react_contest_mcp)
=======
    main_mcp.mount("fastapi", fastapi_mcp)
>>>>>>> cde76715

def run_streamable_http():
    """Run with streamable HTTP transport"""
    _server()
    main_mcp.run(transport="streamable-http")

def run_fast_api():
    """Run with FastAPI/Starlette setup"""
    # Get HTTP apps from each MCP
    docker_app = docker_mcp.http_app()
    git_clone_app = git_clone_mcp.http_app()
    dependencies_app = dependencies_mcp.http_app()
    mysql_query_app = mysql_query_mcp.http_app()
    mongodb_app = mongodb_mcp.http_app()
    image_processing_app = image_processing_mcp.http_app()
<<<<<<< HEAD
    react_contest_app = react_contest_mcp.http_app()
=======
    fastapi_app = fastapi_mcp.http_app()
>>>>>>> cde76715

    @contextlib.asynccontextmanager
    async def lifespan(app: Starlette):
        async with contextlib.AsyncExitStack() as stack:
            await stack.enter_async_context(docker_app.lifespan(docker_app))
            await stack.enter_async_context(git_clone_app.lifespan(git_clone_app))
            await stack.enter_async_context(dependencies_app.lifespan(dependencies_app))
            await stack.enter_async_context(mysql_query_app.lifespan(mysql_query_app))
            await stack.enter_async_context(mongodb_app.lifespan(mongodb_app))
            await stack.enter_async_context(image_processing_app.lifespan(image_processing_app))
<<<<<<< HEAD
            await stack.enter_async_context(react_contest_app.lifespan(react_contest_app))
=======
            await stack.enter_async_context(fastapi_app.lifespan(fastapi_app))
>>>>>>> cde76715
            yield

    http_app = Starlette(
        routes=[
            Mount("/tools/docker", app=docker_app),
            Mount("/tools/git_clone", app=git_clone_app),
            Mount("/tools/dependencies", app=dependencies_app),
            Mount("/tools/mysql_query", app=mysql_query_app),
            Mount("/tools/mongodb", app=mongodb_app),
            Mount("/tools/image_processing", app=image_processing_app),
<<<<<<< HEAD
            Mount("/tools/react_contest", app=react_contest_app),
=======
            Mount("/tools/fastapi", app=fastapi_app)
>>>>>>> cde76715
        ],
        lifespan=lifespan
    )

    uvicorn.run(http_app, host="127.0.0.1", port=8000)

if __name__ == "__main__":
    print("🚀 Starting ATF Tools Main Server...")
    print("📡 Transport: FastAPI/Starlette")
    print("🌐 Server endpoints available at:")
    print("   - http://127.0.0.1:8000/tools/docker")
    print("   - http://127.0.0.1:8000/tools/git_clone")
    print("   - http://127.0.0.1:8000/tools/dependencies")
    print("   - http://127.0.0.1:8000/tools/mysql_query")
    print("   - http://127.0.0.1:8000/tools/mongodb")
<<<<<<< HEAD
    print("   - http://127.0.0.1:8000/tools/image_processing")
    print("   - http://127.0.0.1:8000/tools/react_contest")
=======
    print("   - http://127.0.0.1:8000/tools/fastapi")
>>>>>>> cde76715
    print("\nPress Ctrl+C to stop the server")
    
    _server()
    main_mcp.run(
        transport="streamable-http",
        host="127.0.0.1",
        port=8000,
        path="/tools/mcp",
        log_level="info"  # 5 minute timeout for the server
    )<|MERGE_RESOLUTION|>--- conflicted
+++ resolved
@@ -12,11 +12,8 @@
 from mysql_query_mcp import mcp as mysql_query_mcp
 from mongodb_mcp import mcp as mongodb_mcp
 from image_processing_mcp import mcp as image_processing_mcp
-<<<<<<< HEAD
+from fastapi_mcp import mcp as fastapi_mcp
 from react_contest_mcp import mcp as react_contest_mcp
-=======
-from fastapi_mcp import mcp as fastapi_mcp
->>>>>>> cde76715
 
 # Create main MCP instance
 main_mcp = FastMCP(name="ATF Tools Main Server")
@@ -29,11 +26,8 @@
     main_mcp.mount("mysql_query", mysql_query_mcp)
     main_mcp.mount("mongodb", mongodb_mcp)
     main_mcp.mount("image_processing", image_processing_mcp)
-<<<<<<< HEAD
+    main_mcp.mount("fastapi", fastapi_mcp)
     main_mcp.mount("react_contest", react_contest_mcp)
-=======
-    main_mcp.mount("fastapi", fastapi_mcp)
->>>>>>> cde76715
 
 def run_streamable_http():
     """Run with streamable HTTP transport"""
@@ -49,11 +43,8 @@
     mysql_query_app = mysql_query_mcp.http_app()
     mongodb_app = mongodb_mcp.http_app()
     image_processing_app = image_processing_mcp.http_app()
-<<<<<<< HEAD
+    fastapi_app = fastapi_mcp.http_app()
     react_contest_app = react_contest_mcp.http_app()
-=======
-    fastapi_app = fastapi_mcp.http_app()
->>>>>>> cde76715
 
     @contextlib.asynccontextmanager
     async def lifespan(app: Starlette):
@@ -64,11 +55,8 @@
             await stack.enter_async_context(mysql_query_app.lifespan(mysql_query_app))
             await stack.enter_async_context(mongodb_app.lifespan(mongodb_app))
             await stack.enter_async_context(image_processing_app.lifespan(image_processing_app))
-<<<<<<< HEAD
+            await stack.enter_async_context(fastapi_app.lifespan(fastapi_app))
             await stack.enter_async_context(react_contest_app.lifespan(react_contest_app))
-=======
-            await stack.enter_async_context(fastapi_app.lifespan(fastapi_app))
->>>>>>> cde76715
             yield
 
     http_app = Starlette(
@@ -79,11 +67,8 @@
             Mount("/tools/mysql_query", app=mysql_query_app),
             Mount("/tools/mongodb", app=mongodb_app),
             Mount("/tools/image_processing", app=image_processing_app),
-<<<<<<< HEAD
-            Mount("/tools/react_contest", app=react_contest_app),
-=======
-            Mount("/tools/fastapi", app=fastapi_app)
->>>>>>> cde76715
+            Mount("/tools/fastapi", app=fastapi_app),
+            Mount("/tools/react_contest", app=react_contest_app)
         ],
         lifespan=lifespan
     )
@@ -99,12 +84,9 @@
     print("   - http://127.0.0.1:8000/tools/dependencies")
     print("   - http://127.0.0.1:8000/tools/mysql_query")
     print("   - http://127.0.0.1:8000/tools/mongodb")
-<<<<<<< HEAD
+    print("   - http://127.0.0.1:8000/tools/fastapi")
     print("   - http://127.0.0.1:8000/tools/image_processing")
     print("   - http://127.0.0.1:8000/tools/react_contest")
-=======
-    print("   - http://127.0.0.1:8000/tools/fastapi")
->>>>>>> cde76715
     print("\nPress Ctrl+C to stop the server")
     
     _server()
