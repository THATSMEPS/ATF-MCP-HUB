from contextlib import asynccontextmanager
import contextlib
import uvicorn
from fastmcp import FastMCP
from starlette.applications import Starlette
from starlette.routing import Mount

# Import your MCP servers
from docker_mcp import mcp as docker_mcp
from git_clone_mcp import mcp as git_clone_mcp 
from dependencies_mcp import mcp as dependencies_mcp
from mysql_query_mcp import mcp as mysql_query_mcp
<<<<<<< HEAD
from mongodb_mcp import mcp as mongodb_mcp
=======
from image_processing_mcp import mcp as image_processing_mcp
>>>>>>> bff85fba

# Create main MCP instance
main_mcp = FastMCP(name="ATF Tools Main Server")

def _server():
    """Configure and mount all MCP servers"""
    main_mcp.mount("docker", docker_mcp)
    main_mcp.mount("git_clone", git_clone_mcp)
    main_mcp.mount("dependencies", dependencies_mcp)
    main_mcp.mount("mysql_query", mysql_query_mcp)
<<<<<<< HEAD
    main_mcp.mount("mongodb", mongodb_mcp)
=======
    main_mcp.mount("image_processing", image_processing_mcp)
>>>>>>> bff85fba

def run_streamable_http():
    """Run with streamable HTTP transport"""
    _server()
    main_mcp.run(transport="streamable-http")

def run_fast_api():
    """Run with FastAPI/Starlette setup"""
    # Get HTTP apps from each MCP
    docker_app = docker_mcp.http_app()
    git_clone_app = git_clone_mcp.http_app()
    dependencies_app = dependencies_mcp.http_app()
    mysql_query_app = mysql_query_mcp.http_app()
<<<<<<< HEAD
    mongodb_app = mongodb_mcp.http_app()
=======
    image_processing_app = image_processing_mcp.http_app()
>>>>>>> bff85fba

    @contextlib.asynccontextmanager
    async def lifespan(app: Starlette):
        async with contextlib.AsyncExitStack() as stack:
            await stack.enter_async_context(docker_app.lifespan(docker_app))
            await stack.enter_async_context(git_clone_app.lifespan(git_clone_app))
            await stack.enter_async_context(dependencies_app.lifespan(dependencies_app))
            await stack.enter_async_context(mysql_query_app.lifespan(mysql_query_app))
<<<<<<< HEAD
            await stack.enter_async_context(mongodb_app.lifespan(mongodb_app))

=======
            await stack.enter_async_context(image_processing_app.lifespan(image_processing_app))
            yield
>>>>>>> bff85fba

    http_app = Starlette(
        routes=[
            Mount("/tools/docker", app=docker_app),
            Mount("/tools/git_clone", app=git_clone_app),
            Mount("/tools/dependencies", app=dependencies_app),
            Mount("/tools/mysql_query", app=mysql_query_app),
<<<<<<< HEAD
            Mount("/tools/mongodb", app=mongodb_app)
=======
            Mount("/tools/image_processing", app=image_processing_app)
>>>>>>> bff85fba
        ],
        lifespan=lifespan
    )

    uvicorn.run(http_app, host="127.0.0.1", port=8000)

if __name__ == "__main__":
    print("🚀 Starting ATF Tools Main Server...")
    print("📡 Transport: FastAPI/Starlette")
    print("🌐 Server endpoints available at:")
    print("   - http://127.0.0.1:8000/tools/docker")
    print("   - http://127.0.0.1:8000/tools/git_clone")
    print("   - http://127.0.0.1:8000/tools/dependencies")
    print("   - http://127.0.0.1:8000/tools/mysql_query")
    print("   - http://127.0.0.1:8000/tools/mongodb")
    print("\nPress Ctrl+C to stop the server")
    
    _server()
    main_mcp.run(
        transport="streamable-http",
        host="127.0.0.1",
        port=8000,
        path="/tools/mcp",
        log_level="info"  # 5 minute timeout for the server
    )<|MERGE_RESOLUTION|>--- conflicted
+++ resolved
@@ -10,11 +10,8 @@
 from git_clone_mcp import mcp as git_clone_mcp 
 from dependencies_mcp import mcp as dependencies_mcp
 from mysql_query_mcp import mcp as mysql_query_mcp
-<<<<<<< HEAD
 from mongodb_mcp import mcp as mongodb_mcp
-=======
 from image_processing_mcp import mcp as image_processing_mcp
->>>>>>> bff85fba
 
 # Create main MCP instance
 main_mcp = FastMCP(name="ATF Tools Main Server")
@@ -25,11 +22,8 @@
     main_mcp.mount("git_clone", git_clone_mcp)
     main_mcp.mount("dependencies", dependencies_mcp)
     main_mcp.mount("mysql_query", mysql_query_mcp)
-<<<<<<< HEAD
     main_mcp.mount("mongodb", mongodb_mcp)
-=======
     main_mcp.mount("image_processing", image_processing_mcp)
->>>>>>> bff85fba
 
 def run_streamable_http():
     """Run with streamable HTTP transport"""
@@ -43,11 +37,8 @@
     git_clone_app = git_clone_mcp.http_app()
     dependencies_app = dependencies_mcp.http_app()
     mysql_query_app = mysql_query_mcp.http_app()
-<<<<<<< HEAD
     mongodb_app = mongodb_mcp.http_app()
-=======
     image_processing_app = image_processing_mcp.http_app()
->>>>>>> bff85fba
 
     @contextlib.asynccontextmanager
     async def lifespan(app: Starlette):
@@ -56,13 +47,9 @@
             await stack.enter_async_context(git_clone_app.lifespan(git_clone_app))
             await stack.enter_async_context(dependencies_app.lifespan(dependencies_app))
             await stack.enter_async_context(mysql_query_app.lifespan(mysql_query_app))
-<<<<<<< HEAD
             await stack.enter_async_context(mongodb_app.lifespan(mongodb_app))
-
-=======
             await stack.enter_async_context(image_processing_app.lifespan(image_processing_app))
             yield
->>>>>>> bff85fba
 
     http_app = Starlette(
         routes=[
@@ -70,11 +57,8 @@
             Mount("/tools/git_clone", app=git_clone_app),
             Mount("/tools/dependencies", app=dependencies_app),
             Mount("/tools/mysql_query", app=mysql_query_app),
-<<<<<<< HEAD
             Mount("/tools/mongodb", app=mongodb_app)
-=======
             Mount("/tools/image_processing", app=image_processing_app)
->>>>>>> bff85fba
         ],
         lifespan=lifespan
     )
